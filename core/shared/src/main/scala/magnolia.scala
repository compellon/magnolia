--- conflicted
+++ resolved
@@ -545,11 +545,7 @@
                           obj: Boolean,
                           valClass: Boolean,
                           params: Array[Param[Tc, T]],
-<<<<<<< HEAD
-                          constructor: (Param[Tc, T] => Any) => T): CaseClass[Tc, T] =
-=======
                           constructor: Seq[Any] => T): CaseClass[Tc, T] =
->>>>>>> 579cdb12
     new CaseClass[Tc, T](name, obj, valClass, params) {
       def rawConstruct(fieldValues: Seq[Any]): T = constructor(fieldValues)
     }
