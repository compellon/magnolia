package magnolia.tests

import language.experimental.macros

import magnolia._
import estrapade._
import contextual.data.scalac._
import contextual.data.fqt._
import contextual.data.txt._

sealed trait Tree[+T]
case class Leaf[+L](value: L) extends Tree[L]
case class Branch[+B](left: Tree[B], right: Tree[B]) extends Tree[B]

sealed trait Entity

case class Company(name: String) extends Entity
case class Person(name: String, age: Int) extends Entity
case class Address(line1: String, occupant: Person)

class Length(val value: Int) extends AnyVal

case class Lunchbox(fruit: Fruit, drink: String)
object Fruit {
  import examples._
  implicit val showFruit: Show[String, Fruit] =
    new Show[String, Fruit] { def show(f: Fruit): String = f.name }
}
case class Fruit(name: String)

case class Item(name: String, quantity: Int = 1, price: Int)

sealed trait Color
case object Red extends Color
case object Green extends Color
case object Blue extends Color

case class `%%`(`/`: Int, `#`: String)

case class Param(a: String, b: String)
case class Test(param: Param)
object Test {
  def apply(): Test = Test(Param("", ""))

  def apply(a: String)(implicit b: Int): Test = Test(Param(a, b.toString))

  def apply(a: String, b: String): Test = Test(Param(a, b))
}

sealed trait Politician[+S]
case class Accountable[+S](slogan: S) extends Politician[S]
case class Corrupt[+S, +L <: Seq[Company]](slogan: S, lobby: L) extends Politician[S]

sealed trait Box[+A]
case class SimpleBox[+A](value: A) extends Box[A]
case class LabelledBox[+A, L <: String](value: A, var label: L) extends Box[A]

case class Account(id: String, emails: String*)

case class Portfolio(companies: Company*)


object Tests extends TestApp {

<<<<<<< HEAD
  def tests() = for(i <- 1 to 1000) {
=======
  def tests() = for (i <- 1 to 1) {
>>>>>>> fba0c1cb
    import examples._

    test("construct a Show product instance with alternative apply functions") {
      import examples._
      Show.gen[Test].show(Test("a", "b"))
    }.assert(_ == """Test(param=Param(a=a,b=b))""")

    test("construct a Show product instance") {
      import examples._
      Show.gen[Person].show(Person("John Smith", 34))
    }.assert(_ == """Person(name=John Smith,age=34)""")

    test("construct a Show coproduct instance") {
      import examples._
      Show.gen[Person].show(Person("John Smith", 34))
    }.assert(_ == "Person(name=John Smith,age=34)")

    test("serialize a Branch") {
      import magnolia.examples._
      implicitly[Show[String, Branch[String]]].show(Branch(Leaf("LHS"), Leaf("RHS")))
    }.assert(_ == "Branch(left=Leaf(value=LHS),right=Leaf(value=RHS))")

    test("local implicit beats Magnolia") {
      import magnolia.examples._
      implicit val showPerson: Show[String, Person] = new Show[String, Person] {
        def show(p: Person) = "nobody"
      }
      implicitly[Show[String, Address]].show(Address("Home", Person("John Smith", 44)))
    }.assert(_ == "Address(line1=Home,occupant=nobody)")

    test("even low-priority implicit beats Magnolia for nested case") {
      import magnolia.examples._
      import Show.gen
      implicitly[Show[String, Lunchbox]].show(Lunchbox(Fruit("apple"), "lemonade"))
    }.assert(_ == "Lunchbox(fruit=apple,drink=lemonade)")

    test("low-priority implicit does not beat Magnolia when not nested") {
      import magnolia.examples._
      import Show.gen
      implicitly[Show[String, Fruit]].show(Fruit("apple"))
    }.assert(_ == "Fruit(name=apple)")

    test("typeclass implicit scope has lower priority than ADT implicit scope") {
      import magnolia.examples._
      implicitly[Show[String, Fruit]].show(Fruit("apple"))
    }.assert(_ == "apple")

    test("test equality false") {
      import examples._
      Eq.gen[Entity].equal(Person("John Smith", 34), Person("", 0))
    }.assert(_ == false)

    test("test equality true") {
      import examples._
      Eq.gen[Entity].equal(Person("John Smith", 34), Person("John Smith", 34))
    }.assert(_ == true)

    test("test branch equality true") {
      import examples._
      Eq.gen[Tree[String]].equal(Branch(Leaf("one"), Leaf("two")), Branch(Leaf("one"), Leaf("two")))
    }.assert(_ == true)

    test("construct a default value") {
      Default.gen[Entity].default
    }.assert(_ == Company(""))

    test("construction of Show instance for Leaf") {
      scalac"""
        import magnolia.examples._
        implicitly[Show[String, Leaf[java.lang.String]]]
      """
    }.assert(_ == Returns(fqt"magnolia.examples.Show[String,magnolia.tests.Leaf[String]]"))

    test("construction of Show instance for Tree") {
      scalac"""
        import magnolia.examples._
        implicitly[Show[String, Tree[String]]]
      """
    }.assert(_ == Returns(fqt"magnolia.examples.Show[String,magnolia.tests.Tree[String]]"))

    test("serialize a Leaf") {
      implicitly[Show[String, Leaf[String]]].show(Leaf("testing"))
    }.assert(_ == "Leaf(value=testing)")

    test("serialize a Branch as a Tree") {
      implicitly[Show[String, Tree[String]]].show(Branch(Leaf("LHS"), Leaf("RHS")))
    }.assert(_ == "Branch(left=Leaf(value=LHS),right=Leaf(value=RHS))")

    test("serialize case object") {
      implicitly[Show[String, Red.type]].show(Red)
    }.assert(_ == "Red()")

    test("access default constructor values") {
      implicitly[Default[Item]].default
    }.assert(_ == Item("", 1, 0))

    test("serialize case object as a sealed trait") {
      implicitly[Show[String, Color]].show(Blue)
    }.assert(_ == "Blue()")

    test("decode a company") {
      Decoder.gen[Company].decode("""Company(name=Acme Inc)""")
    }.assert(_ == Company("Acme Inc"))

    test("decode a Person as an Entity") {
      implicitly[Decoder[Entity]].decode("""magnolia.tests.Person(name=John Smith,age=32)""")
    }.assert(_ == Person("John Smith", 32))

    test("decode a nested product") {
      implicitly[Decoder[Address]].decode(
        """Address(line1=53 High Street,occupant=Person(name=Richard Jones,age=44))"""
      )
    }.assert(_ == Address("53 High Street", Person("Richard Jones", 44)))

    test("show error stack") {
      scalac"""
        import magnolia.examples._
        case class Alpha(integer: Double)
        case class Beta(alpha: Alpha)
        Show.gen[Beta]
      """
    }.assert(_ == TypecheckError(txt"""magnolia: could not find typeclass for type Double
                                      |    in parameter 'integer' of product type Alpha
                                      |    in parameter 'alpha' of product type Beta
                                      |"""))

    test("not attempt to instantiate Unit when producing error stack") {
      scalac"""
        import magnolia.examples._
        case class Gamma(unit: Unit)
        Show.gen[Gamma]
      """
    }.assert(_ == TypecheckError(txt"""magnolia: could not find typeclass for type Unit
                                      |    in parameter 'unit' of product type Gamma
                                      |"""))

    test("typenames and labels are not encoded") {
      implicitly[Show[String, `%%`]].show(`%%`(1, "two"))
    }.assert(_ == "%%(/=1,#=two)")

    val tupleDerivation = test("derive for a tuple") {
      implicitly[Show[String, (Int, String)]]
    }.returns()

    test("serialize a tuple") {
      tupleDerivation().show((42, "Hello World"))
    }.assert(_ == "Tuple2(_1=42,_2=Hello World)")

    test("serialize a value class") {
      Show.gen[Length].show(new Length(100))
    }.assert(_ == "100")

<<<<<<< HEAD
=======
    // Corrupt being covariant in L <: Seq[Company] enables the derivation for Corrupt[String, _]
    test("show a Politician with covariant lobby") {
      Show.gen[Politician[String]].show(Corrupt("wall", Seq(Company("Alice Inc"))))
    }.assert(_ == "Corrupt(slogan=wall,lobby=[Company(name=Alice Inc)])")

    // LabelledBox being invariant in L <: String prohibits the derivation for LabelledBox[Int, _]
    test("can't show a Box with invariant label") {
      scalac"Show.gen[Box[Int]]"
    }.assert { _ == TypecheckError(
      txt"""magnolia: could not find typeclass for type L
        |    in parameter 'label' of product type magnolia.tests.LabelledBox[Int, _ <: String]
        |    in coproduct type magnolia.tests.Box[Int]
        |""")
    }

    class ParentClass() {
      case class LocalClass(name: String)

      test("serialize a case class inside another class") {
        implicitly[Show[String, LocalClass]].show(LocalClass("foo"))
      }.assert(_ == "LocalClass(name=foo)")

      case class LocalClassWithDefault(name: String = "foo")

      test("construct a default case class inside another class") {
        Default.gen[LocalClassWithDefault].default
      }.assert(_ == LocalClassWithDefault("foo"))
    }
    
    new ParentClass()

    test("show an Account") {
      Show.gen[Account].show(Account("john_doe", "john.doe@yahoo.com", "john.doe@gmail.com"))
    }.assert(_ == "Account(id=john_doe,emails=[john.doe@yahoo.com,john.doe@gmail.com])")

    test("construct a default Account") {
      Default.gen[Account].default
    }.assert(_ == Account(""))

    test("show a Portfolio of Companies") {
      Show.gen[Portfolio].show(Portfolio(Company("Alice Inc"), Company("Bob & Co")))
    }.assert(_ == "Portfolio(companies=[Company(name=Alice Inc),Company(name=Bob & Co)])")
    
    test("sealed trait typeName should be complete and unchanged") {
      TypeName.gen[Color].name
    }.assert(_ == "magnolia.tests.Color")

    test("case class typeName should be complete and unchanged") {
      implicit val stringTypeName: TypeName[String] = new TypeName[String] { def name = "" }
      TypeName.gen[Fruit].name
    }.assert(_ == "magnolia.tests.Fruit")
>>>>>>> fba0c1cb
    ()
  }
}<|MERGE_RESOLUTION|>--- conflicted
+++ resolved
@@ -62,11 +62,7 @@
 
 object Tests extends TestApp {
 
-<<<<<<< HEAD
   def tests() = for(i <- 1 to 1000) {
-=======
-  def tests() = for (i <- 1 to 1) {
->>>>>>> fba0c1cb
     import examples._
 
     test("construct a Show product instance with alternative apply functions") {
@@ -219,8 +215,6 @@
       Show.gen[Length].show(new Length(100))
     }.assert(_ == "100")
 
-<<<<<<< HEAD
-=======
     // Corrupt being covariant in L <: Seq[Company] enables the derivation for Corrupt[String, _]
     test("show a Politician with covariant lobby") {
       Show.gen[Politician[String]].show(Corrupt("wall", Seq(Company("Alice Inc"))))
@@ -272,7 +266,6 @@
       implicit val stringTypeName: TypeName[String] = new TypeName[String] { def name = "" }
       TypeName.gen[Fruit].name
     }.assert(_ == "magnolia.tests.Fruit")
->>>>>>> fba0c1cb
     ()
   }
 }